# BCEL-Util change log

## 1.2.1 (??)

<<<<<<< HEAD
Removed deprecated methods and classes.
=======
Removed deprecated methods:
 * add_new_argument
 * fetch_current_stack_map_table
 * classnameToType
>>>>>>> 2e59db50

## 1.2.0 (December 12, 2022)

Changed naming convention from snake_case to camelCase, which is idiomatic in Java.
This is a huge incompatibility with the previous version, 1.1.16.

## 1.1.16 (October 12, 2022)

- Compiles and runs under Java 18.
- `BcelUtil.javaVersion` works on early access releases.

## 1.1.15 (June 29, 2022)

- Now supports Groovy-generated class files.

## 1.1.14 (December 29, 2021)

- Builds and runs under JDK 17, but not JDK 16.  (Still builds and runs under JDK 8 and 11.)

## 1.1.13 (July 22, 2021)

- Builds and runs under JDK 16.  (Still builds and runs under JDK 8 and 11.)
- Improved handling of gaps (missing local vars) in local variable table.

## 1.1.12 (May 28, 2021)

- Fix exception handler processing for insert instruction list

## 1.1.11 (May 5, 2021)

- SimpleLog supports logging to a file

## 1.1.10

- Update dependencies
- Tweak documentation

## 1.1.9

- Fixed bug in stack map processing
- Prefer new method `binaryNameToType` to `classnameToType`

## 1.1.8

- Add new static field `BcelUtil.javaVersion`

## 1.1.7

- Prefer new method `fqBinaryNameToType` to `classnameToType`

## 1.1.5

- Reduce dependencies

## 1.1.4

- Use reflection-util package instead of signature-util
- Reduce size of diffs against Apache BCEL

## 1.1.0

- Deprecate JvmUtil class; use Signature class instead
- Improve efficiency of string operations

## 1.0.0

- Require Java 8
- Improve code that processes uninitialized new instructions<|MERGE_RESOLUTION|>--- conflicted
+++ resolved
@@ -2,14 +2,10 @@
 
 ## 1.2.1 (??)
 
-<<<<<<< HEAD
-Removed deprecated methods and classes.
-=======
 Removed deprecated methods:
  * add_new_argument
  * fetch_current_stack_map_table
  * classnameToType
->>>>>>> 2e59db50
 
 ## 1.2.0 (December 12, 2022)
 
