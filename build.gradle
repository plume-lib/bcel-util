--- conflicted
+++ resolved
@@ -7,11 +7,7 @@
 // apply from: 'gradle/codeformatting.gradle'
 
 dependencies {
-<<<<<<< HEAD
   api group: 'org.checkerframework.annotatedlib', name: 'bcel', version: '0.0.5'
-=======
-  api group: 'org.checkerframework.annotatedlib', name: 'bcel', version: '0.0.4'
->>>>>>> e0775898
 
   implementation 'org.apache.commons:commons-math3:3.6.1'
   implementation 'com.google.guava:guava:20.0'
