--- conflicted
+++ resolved
@@ -12,11 +12,7 @@
   id('net.ltgt.errorprone') version '3.1.0'
 
   // Checker Framework pluggable type-checking
-<<<<<<< HEAD
-  id 'org.checkerframework' version '0.6.38'
-=======
   id 'org.checkerframework' version '0.6.39'
->>>>>>> 2a90bc98
 
   // To show task list as a tree, run: ./gradlew <taskname> taskTree
   id 'com.dorongold.task-tree' version '3.0.0'
