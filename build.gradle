// Use "apply plugins" instead of "plugins { ... }", because this file
// is included from other files.
apply plugin: 'java-library'
apply plugin: 'com.github.johnrengelman.shadow'

// Checker Framework pluggable type-checking
apply from: "${buildscript.sourceFile.parent}/gradle/checkerframework.gradle"

// Code formatting with Google Java Format.
// Currently commented out because of conflicts with other Gradle commands.
// Uncomment as needed.  :-(
// apply from: 'gradle/codeformatting.gradle'

dependencies {
  api group: 'org.checkerframework.annotatedlib', name: 'bcel', version: '0.0.6'

  testImplementation 'junit:junit:4.12'
}

repositories {
  mavenCentral()
}

sourceCompatibility = 1.7
targetCompatibility = 1.7

task javadocWeb(type: Javadoc) {
  source = sourceSets.main.allJava
  destinationDir = file("/cse/web/research/plumelib/bcel-util/api")
  classpath = project.sourceSets.main.compileClasspath
}

// To create a fat jar build/libs/bcel-util-all.jar, run: ./gradlew shadowJar
// To show task list as a tree, run: ./gradlew <taskname> taskTree
buildscript {
    repositories {
        jcenter()
    }
    dependencies {
        classpath 'com.github.jengelman.gradle.plugins:shadow:2.0.2'
    }
}
<<<<<<< HEAD
=======
apply plugin: 'com.github.johnrengelman.shadow'

>>>>>>> a9ede20b

// To show task list as a tree, run: ./gradlew <taskname> taskTree
// plugins {
//   id "com.dorongold.task-tree" version "1.3"
// }<|MERGE_RESOLUTION|>--- conflicted
+++ resolved
@@ -40,11 +40,8 @@
         classpath 'com.github.jengelman.gradle.plugins:shadow:2.0.2'
     }
 }
-<<<<<<< HEAD
-=======
 apply plugin: 'com.github.johnrengelman.shadow'
 
->>>>>>> a9ede20b
 
 // To show task list as a tree, run: ./gradlew <taskname> taskTree
 // plugins {
