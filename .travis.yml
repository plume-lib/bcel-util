--- conflicted
+++ resolved
@@ -16,11 +16,7 @@
 
 # Add "verGJF" task when google-java-format handles type annotations better;
 # see https://github.com/google/google-java-format/issues/5
-<<<<<<< HEAD
-script: ./gradlew build && ./gradlew requireJavadoc
-=======
 script: ./gradlew build
->>>>>>> 7f9e664e
 
 git:
   depth: 9